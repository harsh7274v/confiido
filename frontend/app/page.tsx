--- conflicted
+++ resolved
@@ -516,51 +516,13 @@
       </nav>
 
       {/* Hero Section */}
-<<<<<<< HEAD
       <HeroGeometric 
         title1="Speak with Confidence"
         title2="Lead with Clarity"
         description="Master the art of speaking with 1-on-1 coaching and self-paced learning. Build your confidence. Become unforgettable."
-        buttonText="Book a Free Trial"
-        onButtonClick={handleSignupClick}
+        buttonText="Book your Session"
+        onButtonClick={() => router.push('/signup')}
       />
-=======
-      <section className="relative overflow-hidden bg-gradient-to-br from-gray-100 via-gray-50 to-gray-200 py-16 sm:py-20">
-        <div className="mx-auto max-w-7xl px-6 lg:px-8">
-          <div className="mx-auto max-w-4xl text-center">
-            <h1 className="text-5xl sm:text-6xl font-bold tracking-tight sm:text-7xl mb-4 sm:mb-6">
-              <span className="text-gray-900 " style={{ fontFamily: "'ClashDisplay-Bold', sans-serif" }}>Speak with Confidence</span>
-              <br />
-              <span className="text-transparent bg-clip-text bg-gradient-to-r from-gray-600 to-gray-800 " style={{ fontFamily: "'ClashDisplay-Semibold', sans-serif" }}>Lead with Clarity</span>
-            </h1>
-            <p className="text-base sm:text-xl text-gray-600 mb-8 sm:mb-12 max-w-3xl mx-auto">
-              Master the art of speaking with 1-on-1 coaching and self-paced learning. Build your confidence. Become unforgettable.
-            </p>
-            <div className="flex flex-col sm:flex-row gap-4 justify-center mb-8 sm:mb-12">
-              <Link href="/signup" className="bg-gray-800 text-white px-6 py-3 sm:px-8 sm:py-4 text-base sm:text-lg font-semibold rounded-lg hover:bg-gray-900 transition-colors" onClick={handleSignupClick}>
-                Book your Session
-              </Link>
-            </div>
-            
-            {/* Trust indicators */}
-            <div className="flex flex-col sm:flex-row items-center justify-center space-y-2 sm:space-y-0 sm:space-x-8 text-xs sm:text-sm text-gray-500 mb-6 sm:mb-8">
-              <div className="flex items-center">
-                <Shield className="h-4 w-4 sm:h-5 sm:w-5 mr-2 text-gray-600" />
-                <span>No Payment Required</span>
-              </div>
-              <div className="flex items-center">
-                <Users className="h-4 w-4 sm:h-5 sm:w-5 mr-2 text-gray-600" />
-                <span>Verified Mentors Only</span>
-              </div>
-              <div className="flex items-center">
-                <Clock className="h-4 w-4 sm:h-5 sm:w-5 mr-2 text-gray-600" />
-                <span>Reschedule Anytime</span>
-              </div>
-            </div>
-          </div>
-        </div>
-      </section>
->>>>>>> a49c05fe
 
       {/* Meet Your Mentors Section */}
       <section id="mentors-section" className="py-8 bg-gradient-to-br from-slate-50 via-white to-slate-100">
